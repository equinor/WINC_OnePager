[tool.poetry]
<<<<<<< HEAD
name = "onepager"
=======
name = "WINC_OnePager"
>>>>>>> c4bf890b
version = "0.1.0"
description = "SCREEN: A tool to build legacy well representations on reservoir simulation grids"
authors = ["Your Name <you@example.com>"]
readme = "README.md"

[tool.poetry.dependencies]
python = ">=3.9,<=3.12"
jsonpickle = "^3.0.2"
PyYAML = "^6.0.1"
pydantic = "^2.5.2"
numpy = "1.24.4"
pandas = "2.0.3"
scipy = "1.11.2"
welly = "^0.5.2"
ipykernel = "^6.29.5"
jupyter = "^1.0.0"
matplotlib = "^3.9.1"


[tool.poetry.group.dev.dependencies]
jupyter = "^1.0.0"
jupyterlab = "^4.0.9"
jupyter-dash = "^0.4.2"
ipympl = "^0.9.3"


[tool.poetry.group.docs.dependencies]
mkdocs = "^1.5.3"
mkdocstrings = {extras = ["python"], version = "^0.24.0"}
mkdocs-material = "^9.4.14"
mkdocs-autorefs = "^0.5.0"
markdown-callouts = "^0.3.0"


[tool.poetry.group.test.dependencies]
pytest = "^7.4.3"
pytest-cov = "^4.1.0"
ruff = "^0.1.6"


[tool.poetry.group.dash.dependencies]
dash = "^2.14.1"
pyarrow = "^14.0.1"
fastparquet = "^2023.10.1"

[build-system]
requires = ["poetry-core"]
build-backend = "poetry.core.masonry.api"

[tool.poetry.packages]
include = [ { include = "src", from = "src" } ]<|MERGE_RESOLUTION|>--- conflicted
+++ resolved
@@ -1,9 +1,5 @@
 [tool.poetry]
-<<<<<<< HEAD
-name = "onepager"
-=======
 name = "WINC_OnePager"
->>>>>>> c4bf890b
 version = "0.1.0"
 description = "SCREEN: A tool to build legacy well representations on reservoir simulation grids"
 authors = ["Your Name <you@example.com>"]
